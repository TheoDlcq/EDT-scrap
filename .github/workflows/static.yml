name: Build & Deploy Pages (8 weeks)

on:
  workflow_dispatch:
  push:
<<<<<<< HEAD
    branches: [ main ]
  schedule:
    - cron: "15 04 * * *"   # quotidien
=======
    branches: [ main, master ]
    paths:
      - "fetch_edt_requests.py"
      - "**/build_site.py"
      - ".github/workflows/static.yml"
      - "requirements.txt"
>>>>>>> 50c577ce

permissions:
  contents: read
  pages: write
  id-token: write

concurrency:
  group: "pages"
  cancel-in-progress: true

env:
  PYTHON_VERSION: "3.11"
  WEEKS: "8"   # ← change ici si tu veux 4/12/16…

jobs:
  build:
    runs-on: ubuntu-latest
    steps:
      - uses: actions/checkout@v4

      - uses: actions/setup-python@v5
        with:
          python-version: ${{ env.PYTHON_VERSION }}

      - name: Install deps
        run: |
          python -m pip install --upgrade pip
          pip install -r requirements.txt

      - name: Compute this Monday (Europe/Paris)
        run: |
<<<<<<< HEAD
          python - <<'PY' >> "$GITHUB_ENV"
          import datetime as dt, zoneinfo
          tz = zoneinfo.ZoneInfo("Europe/Paris")
          today = dt.datetime.now(tz).date()
          monday = today - dt.timedelta(days=today.weekday())
          print("WEEKDATE="+monday.isoformat())
          PY
          echo "Using Monday=$WEEKDATE"
=======
          if [ -n "${{ github.event.inputs.date }}" ]; then
            echo "DATE=${{ github.event.inputs.date }}" >> "$GITHUB_OUTPUT"
          else
            dow=$(date +%u)                # 1=Mon ... 7=Sun
            delta=$((dow-1))
            monday=$(date -d "today - $delta days" +%F)
            echo "DATE=$monday" >> "$GITHUB_OUTPUT"
          fi
          echo "Target week: ${{ steps.date.outputs.DATE }}"
>>>>>>> 50c577ce

      - name: Scrap N weeks -> JSON
        env:
          WIGOR_USER: ${{ secrets.WIGOR_USER }}
          WIGOR_PASS: ${{ secrets.WIGOR_PASS }}
        run: |
          mkdir -p public/weeks
          for i in $(seq 0 $(( ${WEEKS} - 1 ))); do
            d=$(python - "$WEEKDATE" "$i" <<'PY'
import datetime as dt, sys
monday = dt.date.fromisoformat(sys.argv[1])
i = int(sys.argv[2])
print((monday + dt.timedelta(weeks=i)).isoformat())
PY
)
            echo "→ Fetch $d"
            python fetch_edt_requests.py --date "$d" --json "public/weeks/$d.json"
          done

      - name: Build site (ICS + index)
<<<<<<< HEAD
        run: |
          python scripts/build_site.py \
            --json-dir public/weeks \
            --out public \
            --title "EDT (8 semaines)" \
            --site-base "https://theodlcq.github.io/EDT-scrap"
=======
        env:
          WEEKDATE: ${{ steps.date.outputs.DATE }}
        shell: bash
        run: |
          set -e
          mkdir -p public
          # Chercher le script à différents emplacements possibles
          SCRIPT=""
          for candidate in \
            scripts/build_site.py \
            .github/workflows/build_site.py \
            .github/workflows/scripts/build_site.py \
            .github/build_site.py \
            build_site.py \
            .github/workflows/script/build_site.py \
            .github/script/build_site.py
          do
            if [ -f "$candidate" ]; then
              SCRIPT="$candidate"
              break
            fi
          done
          if [ -z "$SCRIPT" ]; then
            echo "❌ build_site.py introuvable. Arborescence (3 niveaux):" >&2
            find . -maxdepth 3 -type f -name "build_site.py" || true
            exit 1
          fi
          echo "➡️  Utilisation de: $SCRIPT"
          python "$SCRIPT" --json public/week.json --monday "$WEEKDATE" --out public
>>>>>>> 50c577ce

      - name: Normalize ICS for Outlook (CRLF)
        run: |
          python - <<'PY'
p="public/ical.ics"
b=open(p,"rb").read()
b=b.replace(b"\r\n",b"\n").replace(b"\r",b"")
open(p,"wb").write(b"\r\n".join(b.split(b"\n"))+b"\r\n")
PY

      - uses: actions/upload-pages-artifact@v3
        with:
          path: public

  deploy:
    needs: build
    runs-on: ubuntu-latest
    environment:
      name: github-pages
    steps:
      - id: deployment
        uses: actions/deploy-pages@v4<|MERGE_RESOLUTION|>--- conflicted
+++ resolved
@@ -3,18 +3,9 @@
 on:
   workflow_dispatch:
   push:
-<<<<<<< HEAD
     branches: [ main ]
   schedule:
-    - cron: "15 04 * * *"   # quotidien
-=======
-    branches: [ main, master ]
-    paths:
-      - "fetch_edt_requests.py"
-      - "**/build_site.py"
-      - ".github/workflows/static.yml"
-      - "requirements.txt"
->>>>>>> 50c577ce
+    - cron: "15 04 * * *"   # daily 04:15 UTC
 
 permissions:
   contents: read
@@ -27,7 +18,7 @@
 
 env:
   PYTHON_VERSION: "3.11"
-  WEEKS: "8"   # ← change ici si tu veux 4/12/16…
+  WEEKS: "8"   # ← set to 8 weeks
 
 jobs:
   build:
@@ -46,7 +37,6 @@
 
       - name: Compute this Monday (Europe/Paris)
         run: |
-<<<<<<< HEAD
           python - <<'PY' >> "$GITHUB_ENV"
           import datetime as dt, zoneinfo
           tz = zoneinfo.ZoneInfo("Europe/Paris")
@@ -55,17 +45,6 @@
           print("WEEKDATE="+monday.isoformat())
           PY
           echo "Using Monday=$WEEKDATE"
-=======
-          if [ -n "${{ github.event.inputs.date }}" ]; then
-            echo "DATE=${{ github.event.inputs.date }}" >> "$GITHUB_OUTPUT"
-          else
-            dow=$(date +%u)                # 1=Mon ... 7=Sun
-            delta=$((dow-1))
-            monday=$(date -d "today - $delta days" +%F)
-            echo "DATE=$monday" >> "$GITHUB_OUTPUT"
-          fi
-          echo "Target week: ${{ steps.date.outputs.DATE }}"
->>>>>>> 50c577ce
 
       - name: Scrap N weeks -> JSON
         env:
@@ -86,44 +65,12 @@
           done
 
       - name: Build site (ICS + index)
-<<<<<<< HEAD
         run: |
           python scripts/build_site.py \
             --json-dir public/weeks \
             --out public \
             --title "EDT (8 semaines)" \
             --site-base "https://theodlcq.github.io/EDT-scrap"
-=======
-        env:
-          WEEKDATE: ${{ steps.date.outputs.DATE }}
-        shell: bash
-        run: |
-          set -e
-          mkdir -p public
-          # Chercher le script à différents emplacements possibles
-          SCRIPT=""
-          for candidate in \
-            scripts/build_site.py \
-            .github/workflows/build_site.py \
-            .github/workflows/scripts/build_site.py \
-            .github/build_site.py \
-            build_site.py \
-            .github/workflows/script/build_site.py \
-            .github/script/build_site.py
-          do
-            if [ -f "$candidate" ]; then
-              SCRIPT="$candidate"
-              break
-            fi
-          done
-          if [ -z "$SCRIPT" ]; then
-            echo "❌ build_site.py introuvable. Arborescence (3 niveaux):" >&2
-            find . -maxdepth 3 -type f -name "build_site.py" || true
-            exit 1
-          fi
-          echo "➡️  Utilisation de: $SCRIPT"
-          python "$SCRIPT" --json public/week.json --monday "$WEEKDATE" --out public
->>>>>>> 50c577ce
 
       - name: Normalize ICS for Outlook (CRLF)
         run: |
